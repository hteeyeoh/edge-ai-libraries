# Copyright (C) 2024 Intel Corporation
# SPDX-License-Identifier: Apache-2.0
FROM python:3.11-slim AS python-base

# Define a build-time variable to determine if GPU drivers should be installed
ARG USE_GPU=false
ARG GPU_TYPE="none"  # Options: none, igpu, dgpu
ARG INSTALL_DRIVER_VERSION="24.39.31294"
ARG UID=1000
ARG GID=1000

RUN echo "USE_GPU is set to $USE_GPU"; \
    echo "GPU_TYPE is set to $GPU_TYPE"

# Copy drivers and set execute permissions on all .sh files
COPY ./drivers /tmp/drivers
RUN chmod +x /tmp/drivers/*.sh

# Install GPU drivers if required
RUN if [ "$USE_GPU" = "true" ]; then \
    if [ "$GPU_TYPE" != "igpu" ] && [ "$GPU_TYPE" != "dgpu" ]; then \
    echo "ERROR: GPU_TYPE must be set to 'igpu' or 'dgpu' when USE_GPU is set to true"; \
    exit 1; \
    fi && \
    if [ "$GPU_TYPE" = "igpu" ]; then \
    echo "Installing iGPU drivers"; \
    /tmp/drivers/install_igpu_drivers.sh; \
    elif [ "$GPU_TYPE" = "dgpu" ]; then \
    echo "Installing dGPU drivers version $INSTALL_DRIVER_VERSION"; \
    apt-get update && apt-get install -y --no-install-recommends ca-certificates libxml2; \
    /tmp/drivers/install_dgpu_drivers.sh; \
    fi; \
    else \
    if [ "$GPU_TYPE" != "none" ]; then \
    echo "USE_GPU is set to false. No GPU drivers will be installed. Only CPU is supported."; \
    fi; \
    apt-get clean && \
    rm -rf /tmp/drivers /var/lib/apt/lists/* /tmp/*; \
    fi

# Setting env vars for python, pip and poetry
ENV PYTHONUNBUFFERED=1 \
    PYTHONDONTWRITEBYTECODE=1 \
    PIP_NO_CACHE_DIR=off \
    PIP_DISABLE_PIP_VERSION_CHECK=on \
    PIP_DEFAULT_TIMEOUT=100 \
    POETRY_VERSION=1.8.3 \
    # Poetry installation location
    POETRY_HOME="/opt/poetry" \
    # Create the virtual environment dir .venv in the project's root
    POETRY_VIRTUALENVS_IN_PROJECT=true \
    # Disable interactive prompts
    POETRY_NO_INTERACTION=1 \
    # Location where packages gets installed
    SETUP_PATH="/opt/projsetup" \
    # Location where virtual env is created
    VENV_PATH="/opt/projsetup/.venv"

# Add poetry and venv to path
ENV PATH="$POETRY_HOME/bin:$VENV_PATH/bin:$PATH"

# Upgrade pip and setuptools to the latest version to fix vuln
RUN /usr/local/bin/pip install --upgrade --no-cache-dir pip setuptools

# Create a non-root user
RUN groupadd -g ${GID} appuser && \
    useradd -m -s /bin/bash -u ${UID} -g ${GID} appuser && \
    chown -R appuser:appuser $HOME


FROM python-base AS builder-base
RUN apt-get update && apt-get install --no-install-recommends -y curl build-essential

# Install poetry. Installs in $POETRY_HOME with version $POETRY_VERSION
RUN curl -sSL https://install.python-poetry.org | python -

WORKDIR $SETUP_PATH
COPY poetry.lock pyproject.toml ./
# Install runtime (prod) deps. Uses $POETRY_VIRTUALENVS_IN_PROJECT to create venv.
RUN poetry install --only main


# `dev` image is used during development / testing
FROM python-base AS dev
ENV FASTAPI_ENV=development

# Install runtime dependency for opencv
RUN apt-get update && apt-get install --no-install-recommends --fix-missing -y \
    libgl1-mesa-glx \
    libglib2.0-0 && \
    apt-get clean && \
    rm -rf /var/lib/apt/lists/*

WORKDIR $SETUP_PATH

# Copy the poetry installation and the virtual env to current image
COPY --from=builder-base $POETRY_HOME $POETRY_HOME
COPY --from=builder-base $SETUP_PATH $SETUP_PATH

# Install dev dependencies. Prod dependencies are already installed.
RUN poetry install --with dev

# Source code will be mounted here
WORKDIR /app

USER appuser

EXPOSE 8888

CMD uvicorn app.server:app --host 0.0.0.0 --port 8888 --reload

# `prod` image used for runtime
FROM python-base AS prod
ENV FASTAPI_ENV=production

# Install runtime dependency for opencv
RUN apt-get update && apt-get install --no-install-recommends --fix-missing -y \
    libmagic-dev \
    libgl1-mesa-glx \
    libglib2.0-0 && \
    apt-get clean && \
    rm -rf /var/lib/apt/lists/*

COPY --from=builder-base $SETUP_PATH $SETUP_PATH

RUN sed -i 's/tokenizer.pad_token_id = model.config.eos_token_id/tokenizer.pad_token_id = tokenizer.eos_token_id/' \
    /opt/projsetup/.venv/lib/python3.11/site-packages/langchain_huggingface/llms/huggingface_pipeline.py

COPY . /app/

WORKDIR /app

<<<<<<< HEAD
RUN mkdir -p /tmp/model_cache /tmp/model_config && \
    chown -R appuser:appuser /tmp/model_cache /tmp/model_config
=======
RUN mkdir -p /tmp/model_cache && \
    chown -R appuser:appuser /tmp/model_cache
>>>>>>> 1267cf6e

USER appuser

EXPOSE 8888

CMD uvicorn app.server:app --host 0.0.0.0 --port 8888<|MERGE_RESOLUTION|>--- conflicted
+++ resolved
@@ -75,7 +75,7 @@
 RUN curl -sSL https://install.python-poetry.org | python -
 
 WORKDIR $SETUP_PATH
-COPY poetry.lock pyproject.toml ./
+COPY pyproject.toml ./
 # Install runtime (prod) deps. Uses $POETRY_VIRTUALENVS_IN_PROJECT to create venv.
 RUN poetry install --only main
 
@@ -130,13 +130,8 @@
 
 WORKDIR /app
 
-<<<<<<< HEAD
 RUN mkdir -p /tmp/model_cache /tmp/model_config && \
     chown -R appuser:appuser /tmp/model_cache /tmp/model_config
-=======
-RUN mkdir -p /tmp/model_cache && \
-    chown -R appuser:appuser /tmp/model_cache
->>>>>>> 1267cf6e
 
 USER appuser
 
