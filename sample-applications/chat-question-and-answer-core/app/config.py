--- conflicted
+++ resolved
@@ -14,7 +14,6 @@
     Attributes:
         APP_DISPLAY_NAME (str): The display name of the application.
         BASE_DIR (str): The base directory of the application.
-<<<<<<< HEAD
         SUPPORTED_FORMATS (set): Supported file formats for input documents.
         DEBUG (bool): Flag to enable or disable debug mode.
         HF_ACCESS_TOKEN (str): Hugging Face access token for model downloads.
@@ -28,21 +27,6 @@
         CACHE_DIR (str): Directory for caching models.
         HF_DATASETS_CACHE (str): Directory for caching Hugging Face datasets.
         MAX_TOKENS (int): Maximum number of tokens for LLM input/output.
-=======
-        SUPPORTED_FORMATS (set): A set of supported file formats.
-        DEBUG (bool): Flag to enable or disable debug mode.
-        TMP_FILE_PATH (str): The temporary file path for documents.
-        HF_ACCESS_TOKEN (str): The Hugging Face access token.
-        EMBEDDING_MODEL_ID (str): The ID of the embedding model.
-        RERANKER_MODEL_ID (str): The ID of the reranker model.
-        LLM_MODEL_ID (str): The ID of the large language model.
-        EMBEDDING_DEVICE (str): The device used for embedding.
-        RERANKER_DEVICE (str): The device used for reranker.
-        LLM_DEVICE (str): The device used for LLM inferencing.
-        CACHE_DIR (str): The directory used for caching.
-        HF_DATASETS_CACHE (str): The cache directory for Hugging Face datasets.
-        MAX_TOKENS (int): The maximum number of output tokens.
->>>>>>> 1267cf6e
         ENABLE_RERANK (bool): Flag to enable or disable reranking.
         TMP_FILE_PATH (str): Temporary file path for storing documents.
         MODEL_CONFIG_PATH (str): Path to the YAML configuration file.
@@ -58,7 +42,6 @@
     BASE_DIR: str = dirname(dirname(abspath(__file__)))
     SUPPORTED_FORMATS: set = {".pdf", ".txt", ".docx"}
     DEBUG: bool = False
-<<<<<<< HEAD
 
     HF_ACCESS_TOKEN: str = ""
     EMBEDDING_MODEL_ID: str = ""
@@ -100,7 +83,5 @@
             print("INFO - PROMPT_TEMPLATE is not set. Get prompt template based on LLM_MODEL_ID.")
             self.PROMPT_TEMPLATE = get_prompt_template(self.LLM_MODEL_ID)
 
-=======
->>>>>>> 1267cf6e
 
 config = Settings()