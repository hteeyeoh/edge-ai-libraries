--- conflicted
+++ resolved
@@ -16,10 +16,7 @@
 langchain-community = "^0.3.9"
 langchain-huggingface = "^0.1.2"
 optimum = {extras = ["openvino", "nncf"], version = "1.26.1"}
-<<<<<<< HEAD
-=======
 pillow = "^11.3.0"
->>>>>>> 1267cf6e
 pypdf = "^5.5.0"
 python-multipart = ">=0.0.18"
 requests = "^2.32.4"
