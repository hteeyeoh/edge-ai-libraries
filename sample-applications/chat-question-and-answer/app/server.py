--- conflicted
+++ resolved
@@ -107,13 +107,8 @@
 
     Args:
         payload (QuestionRequest): The request payload containing the input question text
-<<<<<<< HEAD
-        MAX_TOKENS (int): The maximum number of tokens to process. Defaults to 512 if not provided.
-        or set to 4096 if provided.
-=======
         max_tokens (int): The maximum number of tokens to process. Defaults to 512 if not provided.
         or set to 1024 if provided.
->>>>>>> ab5864e8
 
     Returns:
         StreamingResponse: A streaming response with the processed chunks of the question text.
@@ -121,10 +116,9 @@
     Raises:
         HTTPException: If the input question text is empty or not provided, a 422 status code is returned.
     """
-<<<<<<< HEAD
     try:
         question_text = payload.input
-        max_tokens = payload.MAX_TOKENS if payload.MAX_TOKENS else 512
+        max_tokens = payload.max_tokens if payload.max_tokens else 512
         if max_tokens > 1024:
             raise HTTPException(status_code=422, detail="MAX_TOKENS cannot be greater than 1024")
         if not question_text or question_text == "":
@@ -139,19 +133,7 @@
         # Re-raise HTTP exceptions
         raise
     except Exception as e:
-        # Log unexpected errors and return a 500 error
-        import logging
-        logging.error(f"Unexpected error in query_chain: {str(e)}")
         raise HTTPException(status_code=500, detail=f"Internal server error: {str(e)}")
-=======
-    question_text = payload.input
-    max_tokens = payload.max_tokens if payload.max_tokens else 512
-    if max_tokens > 1024:
-        raise HTTPException(status_code=422, detail="max_tokens cannot be greater than 1024")
-    if not question_text or question_text == "":
-        raise HTTPException(status_code=422, detail="Question is required")
-    return StreamingResponse(process_chunks(question_text,max_tokens), media_type="text/event-stream")
->>>>>>> ab5864e8
 
 FastAPIInstrumentor.instrument_app(app)
 
