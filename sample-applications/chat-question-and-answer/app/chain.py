# Copyright (C) 2025 Intel Corporation
# SPDX-License-Identifier: Apache-2.0

import os
from sqlalchemy.ext.asyncio import create_async_engine
from langchain.globals import set_verbose
from langchain.callbacks import streaming_stdout
from langchain_postgres.vectorstores import PGVector as EGAIVectorDB
from langchain_core.output_parsers import StrOutputParser
from langchain_core.prompts import ChatPromptTemplate
from langchain_core.runnables import (
    RunnableParallel,
    RunnablePassthrough,
    RunnableLambda,
)
from langchain_core.vectorstores import VectorStoreRetriever as EGAIVectorStoreRetriever
from langchain_openai import ChatOpenAI as EGAIModelServing
from langchain_openai import OpenAIEmbeddings as EGAIEmbeddings
from .custom_reranker import CustomReranker
import logging
from opentelemetry import trace
from opentelemetry.sdk.trace import TracerProvider
from opentelemetry.sdk.trace.export import BatchSpanProcessor
from opentelemetry.exporter.otlp.proto.http.trace_exporter import OTLPSpanExporter
import openlit

set_verbose(True)

logging.basicConfig(level=logging.INFO)

# Check if OTLP endpoint is set in environment variables
otlp_endpoint = os.environ.get("OTLP_ENDPOINT", False)

# Initialize OpenTelemetry
if not isinstance(trace.get_tracer_provider(), TracerProvider):
    tracer_provider = TracerProvider()
    trace.set_tracer_provider(tracer_provider)

    # Set up OTLP exporter and span processor
    if not otlp_endpoint:
        logging.warning(
            "No OTLP endpoint provided - Telemetry data will not be collected."
        )
    else:
        otlp_exporter = OTLPSpanExporter()
        span_processor = BatchSpanProcessor(otlp_exporter)
        tracer_provider.add_span_processor(span_processor)

        openlit.init(
            otlp_endpoint=otlp_endpoint,
            application_name=os.environ.get("OTEL_SERVICE_NAME", "chatqna"),
            environment=os.environ.get("OTEL_SERVICE_ENV", "chatqna"),
        )

        logging.info(
            f"Tracing enabled: OpenTelemetry configured using OTLP endpoint at {otlp_endpoint}"
        )

PG_CONNECTION_STRING = os.getenv("PG_CONNECTION_STRING")
MODEL_NAME = os.getenv("EMBEDDING_MODEL", "BAAI/bge-small-en-v1.5")
EMBEDDING_ENDPOINT_URL = os.getenv("EMBEDDING_ENDPOINT_URL", "http://localhost:6006")
COLLECTION_NAME = os.getenv("INDEX_NAME")
FETCH_K = os.getenv("FETCH_K")

engine = create_async_engine(PG_CONNECTION_STRING)

# Init Embeddings via Intel Edge GenerativeAI Suite
<<<<<<< HEAD
try:
    embedder = EGAIEmbeddings(
                openai_api_key="EMPTY",
                openai_api_base="{}".format(EMBEDDING_ENDPOINT_URL),
                model=MODEL_NAME,
                request_timeout=30,  # Add timeout
                max_retries=3,  # Add retries
            )
    logging.info(f"Embeddings initialized with endpoint: {EMBEDDING_ENDPOINT_URL}")
except Exception as e:
    logging.error(f"Failed to initialize embeddings: {str(e)}")
    raise

try:
    knowledge_base = EGAIVectorDB(
        embeddings=embedder,
        collection_name=COLLECTION_NAME,
        connection=engine,
    )
    retriever = EGAIVectorStoreRetriever(
        vectorstore=knowledge_base,
        search_type="mmr",
        search_kwargs={"k": 1, "fetch_k": FETCH_K},
    )
except Exception as e:
    logging.error(f"Failed to initialize vector database or retriever: {str(e)}")
    raise
=======
embedder = EGAIEmbeddings(
    openai_api_key="EMPTY",
    openai_api_base="{}".format(EMBEDDING_ENDPOINT_URL),
    model=MODEL_NAME,
    tiktoken_enabled=False,
)

>>>>>>> aafb091d


# Define our prompt
template = """
Use the following pieces of context from retrieved
dataset to answer the question. Do not make up an answer if there is no
context provided to help answer it.

Context:
---------
{context}

---------
Question: {question}
---------

Answer:
"""


prompt = ChatPromptTemplate.from_template(template)

ENDPOINT_URL = os.getenv("ENDPOINT_URL", "http://localhost:8080")

# Check which LLM inference backend is being used
LLM_BACKEND = None
if "ovms" in ENDPOINT_URL.lower():
    LLM_BACKEND = "ovms"
elif "text-generation" in ENDPOINT_URL.lower():
    LLM_BACKEND = "text-generation"
elif "vllm" in ENDPOINT_URL.lower():
    LLM_BACKEND = "vllm"
else:
    LLM_BACKEND = "unknown"

logging.info(f"Using LLM inference backend: {LLM_BACKEND}")
LLM_MODEL = os.getenv("LLM_MODEL", "Intel/neural-chat-7b-v3-3")
RERANKER_ENDPOINT = os.getenv("RERANKER_ENDPOINT", "http://localhost:9090/rerank")
callbacks = [streaming_stdout.StreamingStdOutCallbackHandler()]
<<<<<<< HEAD
=======
tokenizer = AutoTokenizer.from_pretrained(LLM_MODEL)


async def process_chunks(question_text, max_tokens):
    if LLM_BACKEND in ["vllm", "unknown"]:
        seed_value = None
        model = EGAIModelServing(
            openai_api_key="EMPTY",
            openai_api_base="{}".format(ENDPOINT_URL),
            model_name=LLM_MODEL,
            top_p=0.99,
            temperature=0.01,
            streaming=True,
            callbacks=callbacks,
            stop=["\n\n"],
        )
    else:
        seed_value = int(os.getenv("SEED", 42))
        model = EGAIModelServing(
            openai_api_key="EMPTY",
            openai_api_base="{}".format(ENDPOINT_URL),
            model_name=LLM_MODEL,
            top_p=0.99,
            temperature=0.01,
            streaming=True,
            callbacks=callbacks,
            seed=seed_value,
            max_tokens=max_tokens,
            stop=["\n\n"],
        )
    tokens = tokenizer.tokenize(str(prompt))
    num_tokens = len(tokens)
    logging.info(f"Prompt tokens for model {LLM_MODEL}: {num_tokens}")
    output_tokens = max_tokens - num_tokens
    logging.info(f"Output tokens for model {LLM_MODEL}: {output_tokens}")
>>>>>>> aafb091d

async def process_chunks(question_text, max_tokens):
    try:
        # Validate input
        if not question_text or not question_text.strip():
            raise ValueError("Question text cannot be empty")
            
        if LLM_BACKEND in ["vllm", "unknown"]:
            seed_value = None
            model = EGAIModelServing(
                openai_api_key="EMPTY",
                openai_api_base="{}".format(ENDPOINT_URL),
                model_name=LLM_MODEL,
                top_p=0.99,
                temperature=0.01,
                streaming=True,
                callbacks=callbacks,
                stop=["\n\n"],
            )
        else:
            seed_value = int(os.getenv("SEED", 42))
            model = EGAIModelServing(
                openai_api_key="EMPTY",
                openai_api_base="{}".format(ENDPOINT_URL),
                model_name=LLM_MODEL,
                top_p=0.99,
                temperature=0.01,
                streaming=True,
                callbacks=callbacks,
                seed=seed_value,
                max_tokens=max_tokens,
                stop=["\n\n"],
            )

        re_ranker = CustomReranker(reranking_endpoint=RERANKER_ENDPOINT)
        re_ranker_lambda = RunnableLambda(re_ranker.rerank)

        # RAG Chain
        chain = (
            RunnableParallel({"context": retriever, "question": RunnablePassthrough()})
            | re_ranker_lambda
            | prompt
            | model
            | StrOutputParser()
        )
        
        # Run the chain with the question text
        async for log in chain.astream(question_text):
            yield f"data: {log}\n\n"
            
    except ValueError as ve:
        logging.error(f"Validation error in process_chunks: {str(ve)}")
        yield f"data: Error: {str(ve)}\n\n"
    except Exception as e:
        logging.error(f"Error in process_chunks: {str(e)}", exc_info=True)
        yield f"data: I apologize, but I encountered an error while processing your request. Please try again.\n\n"<|MERGE_RESOLUTION|>--- conflicted
+++ resolved
@@ -65,7 +65,6 @@
 engine = create_async_engine(PG_CONNECTION_STRING)
 
 # Init Embeddings via Intel Edge GenerativeAI Suite
-<<<<<<< HEAD
 try:
     embedder = EGAIEmbeddings(
                 openai_api_key="EMPTY",
@@ -93,15 +92,7 @@
 except Exception as e:
     logging.error(f"Failed to initialize vector database or retriever: {str(e)}")
     raise
-=======
-embedder = EGAIEmbeddings(
-    openai_api_key="EMPTY",
-    openai_api_base="{}".format(EMBEDDING_ENDPOINT_URL),
-    model=MODEL_NAME,
-    tiktoken_enabled=False,
-)
 
->>>>>>> aafb091d
 
 
 # Define our prompt
@@ -141,44 +132,6 @@
 LLM_MODEL = os.getenv("LLM_MODEL", "Intel/neural-chat-7b-v3-3")
 RERANKER_ENDPOINT = os.getenv("RERANKER_ENDPOINT", "http://localhost:9090/rerank")
 callbacks = [streaming_stdout.StreamingStdOutCallbackHandler()]
-<<<<<<< HEAD
-=======
-tokenizer = AutoTokenizer.from_pretrained(LLM_MODEL)
-
-
-async def process_chunks(question_text, max_tokens):
-    if LLM_BACKEND in ["vllm", "unknown"]:
-        seed_value = None
-        model = EGAIModelServing(
-            openai_api_key="EMPTY",
-            openai_api_base="{}".format(ENDPOINT_URL),
-            model_name=LLM_MODEL,
-            top_p=0.99,
-            temperature=0.01,
-            streaming=True,
-            callbacks=callbacks,
-            stop=["\n\n"],
-        )
-    else:
-        seed_value = int(os.getenv("SEED", 42))
-        model = EGAIModelServing(
-            openai_api_key="EMPTY",
-            openai_api_base="{}".format(ENDPOINT_URL),
-            model_name=LLM_MODEL,
-            top_p=0.99,
-            temperature=0.01,
-            streaming=True,
-            callbacks=callbacks,
-            seed=seed_value,
-            max_tokens=max_tokens,
-            stop=["\n\n"],
-        )
-    tokens = tokenizer.tokenize(str(prompt))
-    num_tokens = len(tokens)
-    logging.info(f"Prompt tokens for model {LLM_MODEL}: {num_tokens}")
-    output_tokens = max_tokens - num_tokens
-    logging.info(f"Output tokens for model {LLM_MODEL}: {output_tokens}")
->>>>>>> aafb091d
 
 async def process_chunks(question_text, max_tokens):
     try:
